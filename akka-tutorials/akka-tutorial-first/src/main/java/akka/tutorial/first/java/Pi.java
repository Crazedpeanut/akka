/**
 * Copyright (C) 2009-2011 Typesafe Inc. <http://www.typesafe.com>
 */

package akka.tutorial.first.java;

import static akka.actor.Actors.actorOf;
import static akka.actor.Actors.poisonPill;
import static java.util.Arrays.asList;

import akka.actor.ActorRef;
import akka.actor.UntypedActor;
import akka.actor.UntypedActorFactory;
import akka.routing.RoutedProps;
import akka.routing.RouterType;
import akka.routing.Routing;
import akka.routing.Routing.Broadcast;
import scala.collection.JavaConversions;

import java.util.LinkedList;
import java.util.concurrent.CountDownLatch;

public class Pi {

  public static void main(String[] args) throws Exception {
    Pi pi = new Pi();
    pi.calculate(4, 10000, 10000);
  }

  // ====================
  // ===== Messages =====
  // ====================
  static class Calculate {}

  static class Work {
    private final int start;
    private final int nrOfElements;

    public Work(int start, int nrOfElements) {
      this.start = start;
      this.nrOfElements = nrOfElements;
    }

    public int getStart() { return start; }
    public int getNrOfElements() { return nrOfElements; }
  }

  static class Result {
    private final double value;

    public Result(double value) {
      this.value = value;
    }

    public double getValue() { return value; }
  }

  // ==================
  // ===== Worker =====
  // ==================
  static class Worker extends UntypedActor {

    // define the work
    private double calculatePiFor(int start, int nrOfElements) {
      double acc = 0.0;
      for (int i = start * nrOfElements; i <= ((start + 1) * nrOfElements - 1); i++) {
        acc += 4.0 * (1 - (i % 2) * 2) / (2 * i + 1);
      }
      return acc;
    }

    // message handler
    public void onReceive(Object message) {
      if (message instanceof Work) {
        Work work = (Work) message;

        // perform the work
        double result = calculatePiFor(work.getStart(), work.getNrOfElements());

        // reply with the result
        getContext().reply(new Result(result));

      } else throw new IllegalArgumentException("Unknown message [" + message + "]");
    }
  }

  // ==================
  // ===== Master =====
  // ==================
  static class Master extends UntypedActor {
    private final int nrOfMessages;
    private final int nrOfElements;
    private final CountDownLatch latch;

    private double pi;
    private int nrOfResults;
    private long start;

    private ActorRef router;

      public Master(int nrOfWorkers, int nrOfMessages, int nrOfElements, CountDownLatch latch) {
      this.nrOfMessages = nrOfMessages;
      this.nrOfElements = nrOfElements;
      this.latch = latch;

      LinkedList<ActorRef> workers = new LinkedList<ActorRef>();
      for (int i = 0; i < nrOfWorkers; i++) {
          ActorRef worker = actorOf(Worker.class, "worker").start();
          workers.add(worker);
      }

<<<<<<< HEAD
      router = Routing.actorOfWithRoundRobin("pi", JavaConversions.collectionAsScalaIterable(workers));
=======
      router = Routing.actor(
        RoutedProps.apply()
            .withRoundRobinRouter()
            .withConnections(workers)
            .withDeployId("pi")
      );
>>>>>>> ee4d241c
    }

    // message handler
    public void onReceive(Object message) {

      if (message instanceof Calculate) {
        // schedule work
        for (int start = 0; start < nrOfMessages; start++) {
          router.tell(new Work(start, nrOfElements), getContext());
        }

        // send a PoisonPill to all workers telling them to shut down themselves
        router.tell(new Broadcast(poisonPill()));

        // send a PoisonPill to the router, telling him to shut himself down
        router.tell(poisonPill());

      } else if (message instanceof Result) {

        // handle result from the worker
        Result result = (Result) message;
        pi += result.getValue();
        nrOfResults += 1;
        if (nrOfResults == nrOfMessages) getContext().stop();

      } else throw new IllegalArgumentException("Unknown message [" + message + "]");
    }

    @Override
    public void preStart() {
      start = System.currentTimeMillis();
    }

    @Override
    public void postStop() {
      // tell the world that the calculation is complete
      System.out.println(String.format(
        "\n\tPi estimate: \t\t%s\n\tCalculation time: \t%s millis",
        pi, (System.currentTimeMillis() - start)));
      latch.countDown();
    }
  }

  // ==================
  // ===== Run it =====
  // ==================
  public void calculate(final int nrOfWorkers, final int nrOfElements, final int nrOfMessages)
    throws Exception {

    // this latch is only plumbing to know when the calculation is completed
    final CountDownLatch latch = new CountDownLatch(1);

    // create the master
    ActorRef master = actorOf(new UntypedActorFactory() {
      public UntypedActor create() {
        return new Master(nrOfWorkers, nrOfMessages, nrOfElements, latch);
      }
    }, "master").start();

    // start the calculation
    master.tell(new Calculate());

    // wait for master to shut down
    latch.await();
  }
}<|MERGE_RESOLUTION|>--- conflicted
+++ resolved
@@ -109,16 +109,12 @@
           workers.add(worker);
       }
 
-<<<<<<< HEAD
-      router = Routing.actorOfWithRoundRobin("pi", JavaConversions.collectionAsScalaIterable(workers));
-=======
-      router = Routing.actor(
+      router = Routing.actorOf(
         RoutedProps.apply()
             .withRoundRobinRouter()
             .withConnections(workers)
             .withDeployId("pi")
       );
->>>>>>> ee4d241c
     }
 
     // message handler
