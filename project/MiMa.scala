--- conflicted
+++ resolved
@@ -56,12 +56,12 @@
             if (!akka242NewArtifacts.contains(projectName)) akka24NoStreamVersions
             else Seq.empty
           } ++ akka24StreamVersions ++ akka24WithScala212 ++ akka25Versions
-
-        case "2.12" =>
+          
+        case "2.12" => 
           akka24WithScala212 ++ akka25Versions
       }
     }
-
+    
     val akka25PromotedArtifacts = Set(
       "akka-distributed-data"
     )
@@ -71,7 +71,7 @@
       val adjustedProjectName =
         if (akka25PromotedArtifacts(projectName) && v.startsWith("2.4"))
           projectName + "-experimental"
-        else
+        else 
           projectName
       organization %% adjustedProjectName % v
     }.toSet
@@ -99,7 +99,7 @@
     val bcIssuesBetween24and25 = Seq(
       // ##22269 GSet as delta-CRDT
       ProblemFilters.exclude[DirectMissingMethodProblem]("akka.cluster.ddata.GSet.this"), // constructor supplied by companion object
-
+        
       // # 18262 embed FJP, Mailbox extends ForkJoinTask
       ProblemFilters.exclude[IncompatibleResultTypeProblem]("akka.dispatch.ForkJoinExecutorConfigurator#ForkJoinExecutorServiceFactory.threadFactory"),
       ProblemFilters.exclude[IncompatibleMethTypeProblem]("akka.dispatch.ForkJoinExecutorConfigurator#ForkJoinExecutorServiceFactory.this"),
@@ -118,7 +118,7 @@
 
       // #21875 delta-CRDT
       ProblemFilters.exclude[DirectMissingMethodProblem]("akka.cluster.ddata.GCounter.this"),
-
+      
       // #22188 ORSet delta-CRDT
       ProblemFilters.exclude[DirectMissingMethodProblem]("akka.cluster.ddata.ORSet.this"),
       ProblemFilters.exclude[ReversedMissingMethodProblem]("akka.cluster.ddata.protobuf.SerializationSupport.versionVectorToProto"),
@@ -126,7 +126,7 @@
       ProblemFilters.exclude[ReversedMissingMethodProblem]("akka.cluster.ddata.protobuf.SerializationSupport.versionVectorFromBinary"),
       ProblemFilters.exclude[IncompatibleResultTypeProblem]("akka.cluster.ddata.protobuf.ReplicatedDataSerializer.versionVectorToProto"),
       ProblemFilters.exclude[IncompatibleMethTypeProblem]("akka.cluster.ddata.protobuf.ReplicatedDataSerializer.versionVectorFromProto"),
-
+      
       // #22141 sharding minCap
       ProblemFilters.exclude[DirectMissingMethodProblem]("akka.cluster.sharding.DDataShardCoordinator.updatingStateTimeout"),
       ProblemFilters.exclude[DirectMissingMethodProblem]("akka.cluster.sharding.DDataShardCoordinator.waitingForStateTimeout"),
@@ -136,7 +136,7 @@
       ProblemFilters.exclude[ReversedMissingMethodProblem]("akka.pattern.CircuitBreaker#State.callThrough"),
       ProblemFilters.exclude[ReversedMissingMethodProblem]("akka.pattern.CircuitBreaker#State.invoke"),
 
-      // #21423 Remove deprecated metrics
+        // #21423 Remove deprecated metrics
       ProblemFilters.exclude[DirectMissingMethodProblem]("akka.cluster.ClusterReadView.clusterMetrics"),
       ProblemFilters.exclude[MissingClassProblem]("akka.cluster.InternalClusterAction$MetricsTick$"),
       ProblemFilters.exclude[MissingClassProblem]("akka.cluster.MetricsCollector"),
@@ -209,13 +209,13 @@
       ProblemFilters.exclude[MissingClassProblem]("akka.cluster.protobuf.msg.ClusterMessages$NodeMetrics$Metric"),
       ProblemFilters.exclude[MissingClassProblem]("akka.cluster.protobuf.msg.ClusterMessages$NodeMetrics$Metric$Builder"),
       ProblemFilters.exclude[MissingClassProblem]("akka.cluster.protobuf.msg.ClusterMessages$NodeMetrics$Number$Builder"),
-
+        
       // #22154 Sharding remembering entities with ddata, internal actors
       FilterAnyProblemStartingWith("akka.cluster.sharding.Shard"),
       FilterAnyProblemStartingWith("akka.cluster.sharding.PersistentShard"),
       FilterAnyProblemStartingWith("akka.cluster.sharding.ClusterShardingGuardian"),
       FilterAnyProblemStartingWith("akka.cluster.sharding.ShardRegion"),
-
+        
       // #21647 pruning
       FilterAnyProblemStartingWith("akka.cluster.ddata.PruningState"),
       ProblemFilters.exclude[ReversedMissingMethodProblem]("akka.cluster.ddata.RemovedNodePruning.modifiedByNodes"),
@@ -230,7 +230,7 @@
 
       // #21537 coordinated shutdown
       ProblemFilters.exclude[DirectMissingMethodProblem]("akka.cluster.ClusterCoreDaemon.removed"),
-      ProblemFilters.exclude[DirectMissingMethodProblem]("akka.cluster.Gossip.convergence"),
+      ProblemFilters.exclude[DirectMissingMethodProblem]("akka.cluster.Gossip.convergence"),  
 
       //#21717 Improvements to AbstractActor API
       FilterAnyProblemStartingWith("akka.japi.pf.ReceiveBuilder"),
@@ -244,8 +244,8 @@
       ProblemFilters.exclude[MissingTypesProblem]("akka.routing.RoutedActorCell"),
       ProblemFilters.exclude[MissingTypesProblem]("akka.routing.ResizablePoolCell"),
       ProblemFilters.exclude[ReversedMissingMethodProblem]("akka.persistence.AbstractPersistentActor.createReceiveRecover"),
-      ProblemFilters.exclude[ReversedMissingMethodProblem]("akka.persistence.AbstractPersistentActor.createReceive"),
-
+      ProblemFilters.exclude[ReversedMissingMethodProblem]("akka.persistence.AbstractPersistentActor.createReceive"),        
+        
       // #21423 removal of deprecated stages (in 2.5.x)
       ProblemFilters.exclude[DirectMissingMethodProblem]("akka.stream.javadsl.Source.transform"),
       ProblemFilters.exclude[DirectMissingMethodProblem]("akka.stream.javadsl.SubSource.transform"),
@@ -307,20 +307,20 @@
       ProblemFilters.exclude[DirectMissingMethodProblem]("akka.actor.ActorSystem.isTerminated"),
       ProblemFilters.exclude[DirectMissingMethodProblem]("akka.actor.ActorSystem.awaitTermination"),
       ProblemFilters.exclude[DirectMissingMethodProblem]("akka.actor.ActorSystem.awaitTermination"),
-
+      
       // #21423 remove deprecated ActorPath.ElementRegex
       ProblemFilters.exclude[DirectMissingMethodProblem]("akka.actor.ActorPath.ElementRegex"),
-
+      
       // #21423 remove some deprecated event bus classes
       ProblemFilters.exclude[MissingClassProblem]("akka.event.ActorClassification"),
       ProblemFilters.exclude[MissingClassProblem]("akka.event.EventStream$"),
       ProblemFilters.exclude[IncompatibleMethTypeProblem]("akka.event.EventStream.this"),
       ProblemFilters.exclude[MissingClassProblem]("akka.event.japi.ActorEventBus"),
-
+      
       // #21423 remove deprecated util.Crypt
       ProblemFilters.exclude[MissingClassProblem]("akka.util.Crypt"),
       ProblemFilters.exclude[MissingClassProblem]("akka.util.Crypt$"),
-
+      
       // #21423 removal of deprecated serializer constructors (in 2.5.x)
       ProblemFilters.exclude[DirectMissingMethodProblem]("akka.remote.serialization.ProtobufSerializer.this"),
       ProblemFilters.exclude[DirectMissingMethodProblem]("akka.remote.serialization.MessageContainerSerializer.this"),
@@ -328,11 +328,11 @@
       ProblemFilters.exclude[DirectMissingMethodProblem]("akka.serialization.JavaSerializer.this"),
       ProblemFilters.exclude[DirectMissingMethodProblem]("akka.serialization.ByteArraySerializer.this"),
       ProblemFilters.exclude[DirectMissingMethodProblem]("akka.cluster.protobuf.ClusterMessageSerializer.this"),
-
+      
       // #21423 removal of deprecated constructor in PromiseActorRef
       ProblemFilters.exclude[DirectMissingMethodProblem]("akka.pattern.PromiseActorRef.this"),
       ProblemFilters.exclude[DirectMissingMethodProblem]("akka.pattern.PromiseActorRef.apply"),
-
+      
       // #21423 remove deprecated methods in routing
       ProblemFilters.exclude[DirectMissingMethodProblem]("akka.routing.Pool.nrOfInstances"),
       ProblemFilters.exclude[DirectMissingMethodProblem]("akka.routing.Group.paths"),
@@ -343,7 +343,7 @@
       ProblemFilters.exclude[DirectMissingMethodProblem]("akka.remote.routing.RemoteRouterConfig.nrOfInstances"),
       ProblemFilters.exclude[DirectMissingMethodProblem]("akka.cluster.routing.ClusterRouterGroup.paths"),
       ProblemFilters.exclude[DirectMissingMethodProblem]("akka.cluster.routing.ClusterRouterPool.nrOfInstances"),
-
+      
       // #21423 remove deprecated persist method (persistAll)
       // This might filter changes to the ordinary persist method also, but not much to do about that
       ProblemFilters.exclude[IncompatibleMethTypeProblem]("akka.persistence.UntypedPersistentActor.persist"),
@@ -365,13 +365,13 @@
       ProblemFilters.exclude[IncompatibleMethTypeProblem]("akka.cluster.sharding.PersistentShardCoordinator.persistAsync"),
       ProblemFilters.exclude[IncompatibleMethTypeProblem]("akka.cluster.sharding.RemoveInternalClusterShardingData#RemoveOnePersistenceId.persist"),
       ProblemFilters.exclude[IncompatibleMethTypeProblem]("akka.cluster.sharding.RemoveInternalClusterShardingData#RemoveOnePersistenceId.persistAsync"),
-
+      
       // #21423 remove deprecated ARRAY_OF_BYTE_ARRAY
       ProblemFilters.exclude[DirectMissingMethodProblem]("akka.remote.serialization.ProtobufSerializer.ARRAY_OF_BYTE_ARRAY"),
-
+      
       // #21423 remove deprecated constructor in DeadlineFailureDetector
       ProblemFilters.exclude[IncompatibleMethTypeProblem]("akka.remote.DeadlineFailureDetector.this"),
-
+          
       // #21423 removal of deprecated `PersistentView` (in 2.5.x)
       ProblemFilters.exclude[MissingClassProblem]("akka.persistence.Update"),
       ProblemFilters.exclude[MissingClassProblem]("akka.persistence.Update$"),
@@ -889,7 +889,7 @@
         // Interpreter internals change
         ProblemFilters.exclude[IncompatibleResultTypeProblem]("akka.stream.stage.GraphStageLogic.portToConn"),
 
-        // #20994 adding new decode method, since we're on JDK7+ now
+	// #20994 adding new decode method, since we're on JDK7+ now
         ProblemFilters.exclude[ReversedMissingMethodProblem]("akka.util.ByteString.decodeString"),
 
         // #20508  HTTP: Document how to be able to support custom request methods
@@ -1158,7 +1158,24 @@
         ProblemFilters.exclude[DirectMissingMethodProblem]("akka.cluster.sharding.Shard.messageBuffers_="),
         ProblemFilters.exclude[DirectMissingMethodProblem]("akka.cluster.sharding.ShardRegion.totalBufferSize"),
         ProblemFilters.exclude[IncompatibleResultTypeProblem]("akka.cluster.sharding.ShardRegion.shardBuffers"),
-        ProblemFilters.exclude[IncompatibleMethTypeProblem]("akka.cluster.sharding.ShardRegion.shardBuffers_=")
+        ProblemFilters.exclude[IncompatibleMethTypeProblem]("akka.cluster.sharding.ShardRegion.shardBuffers_="),
+
+        // #22332 protobuf serializers for remote deployment
+        ProblemFilters.exclude[ReversedMissingMethodProblem]("akka.remote.WireFormats#DeployDataOrBuilder.getConfigManifest"),
+        ProblemFilters.exclude[ReversedMissingMethodProblem]("akka.remote.WireFormats#DeployDataOrBuilder.hasScopeManifest"),
+        ProblemFilters.exclude[ReversedMissingMethodProblem]("akka.remote.WireFormats#DeployDataOrBuilder.getScopeManifestBytes"),
+        ProblemFilters.exclude[ReversedMissingMethodProblem]("akka.remote.WireFormats#DeployDataOrBuilder.getConfigSerializerId"),
+        ProblemFilters.exclude[ReversedMissingMethodProblem]("akka.remote.WireFormats#DeployDataOrBuilder.hasRouterConfigSerializerId"),
+        ProblemFilters.exclude[ReversedMissingMethodProblem]("akka.remote.WireFormats#DeployDataOrBuilder.hasRouterConfigManifest"),
+        ProblemFilters.exclude[ReversedMissingMethodProblem]("akka.remote.WireFormats#DeployDataOrBuilder.getRouterConfigSerializerId"),
+        ProblemFilters.exclude[ReversedMissingMethodProblem]("akka.remote.WireFormats#DeployDataOrBuilder.getRouterConfigManifestBytes"),
+        ProblemFilters.exclude[ReversedMissingMethodProblem]("akka.remote.WireFormats#DeployDataOrBuilder.getConfigManifestBytes"),
+        ProblemFilters.exclude[ReversedMissingMethodProblem]("akka.remote.WireFormats#DeployDataOrBuilder.hasConfigManifest"),
+        ProblemFilters.exclude[ReversedMissingMethodProblem]("akka.remote.WireFormats#DeployDataOrBuilder.hasScopeSerializerId"),
+        ProblemFilters.exclude[ReversedMissingMethodProblem]("akka.remote.WireFormats#DeployDataOrBuilder.getRouterConfigManifest"),
+        ProblemFilters.exclude[ReversedMissingMethodProblem]("akka.remote.WireFormats#DeployDataOrBuilder.hasConfigSerializerId"),
+        ProblemFilters.exclude[ReversedMissingMethodProblem]("akka.remote.WireFormats#DeployDataOrBuilder.getScopeSerializerId"),
+        ProblemFilters.exclude[ReversedMissingMethodProblem]("akka.remote.WireFormats#DeployDataOrBuilder.getScopeManifest")
       ),
       "2.4.18" -> Seq(
       )
@@ -1166,33 +1183,38 @@
       //  * this list ends with the latest released version number
       //  * is kept in sync between release-2.4 and master branch
     )
-
+    
     val Release25Filters = Seq(
       "2.5.0" -> Seq(
-
-        // #22759 LMDB files
-        ProblemFilters.exclude[DirectMissingMethodProblem]("akka.cluster.ddata.LmdbDurableStore.env"),
-        ProblemFilters.exclude[DirectMissingMethodProblem]("akka.cluster.ddata.LmdbDurableStore.db"),
-        ProblemFilters.exclude[DirectMissingMethodProblem]("akka.cluster.ddata.LmdbDurableStore.keyBuffer"),
-        ProblemFilters.exclude[DirectMissingMethodProblem]("akka.cluster.ddata.LmdbDurableStore.valueBuffer_="),
-        ProblemFilters.exclude[DirectMissingMethodProblem]("akka.cluster.ddata.LmdbDurableStore.valueBuffer"),
-
-        ProblemFilters.exclude[ReversedMissingMethodProblem]("akka.stream.scaladsl.FlowOps.groupedWeightedWithin"),
-        ProblemFilters.exclude[DirectMissingMethodProblem]("akka.stream.impl.io.FileSubscriber.props"),
-        ProblemFilters.exclude[DirectMissingMethodProblem]("akka.stream.impl.io.FileSource.this"),
-        ProblemFilters.exclude[DirectMissingMethodProblem]("akka.stream.impl.io.FileSink.this"),
-        ProblemFilters.exclude[DirectMissingMethodProblem]("akka.stream.impl.io.FilePublisher.props"),
-        ProblemFilters.exclude[DirectMissingMethodProblem]("akka.stream.impl.io.FileSubscriber.this"),
-        ProblemFilters.exclude[DirectMissingMethodProblem]("akka.stream.impl.io.FilePublisher.this"),
-        ProblemFilters.exclude[MissingClassProblem]("akka.stream.impl.fusing.GroupedWithin"),
-
-        ProblemFilters.exclude[InheritedNewAbstractMethodProblem]("akka.stream.Graph.traversalBuilder"),
-        ProblemFilters.exclude[InheritedNewAbstractMethodProblem]("akka.stream.Graph.named"),
-        ProblemFilters.exclude[InheritedNewAbstractMethodProblem]("akka.stream.Graph.addAttributes"),
-        ProblemFilters.exclude[InheritedNewAbstractMethodProblem]("akka.stream.Graph.async")
+          
+          // #22759 LMDB files
+          ProblemFilters.exclude[DirectMissingMethodProblem]("akka.cluster.ddata.LmdbDurableStore.env"),
+          ProblemFilters.exclude[DirectMissingMethodProblem]("akka.cluster.ddata.LmdbDurableStore.db"),
+          ProblemFilters.exclude[DirectMissingMethodProblem]("akka.cluster.ddata.LmdbDurableStore.keyBuffer"),
+          ProblemFilters.exclude[DirectMissingMethodProblem]("akka.cluster.ddata.LmdbDurableStore.valueBuffer_="),
+          ProblemFilters.exclude[DirectMissingMethodProblem]("akka.cluster.ddata.LmdbDurableStore.valueBuffer"),
+          
+          ProblemFilters.exclude[ReversedMissingMethodProblem]("akka.stream.scaladsl.FlowOps.groupedWeightedWithin"),
+          ProblemFilters.exclude[DirectMissingMethodProblem]("akka.stream.impl.io.FileSubscriber.props"),
+          ProblemFilters.exclude[DirectMissingMethodProblem]("akka.stream.impl.io.FileSource.this"),
+          ProblemFilters.exclude[DirectMissingMethodProblem]("akka.stream.impl.io.FileSink.this"),
+          ProblemFilters.exclude[DirectMissingMethodProblem]("akka.stream.impl.io.FilePublisher.props"),
+          ProblemFilters.exclude[DirectMissingMethodProblem]("akka.stream.impl.io.FileSubscriber.this"),
+          ProblemFilters.exclude[DirectMissingMethodProblem]("akka.stream.impl.io.FilePublisher.this"),
+          ProblemFilters.exclude[MissingClassProblem]("akka.stream.impl.fusing.GroupedWithin"),
+          
+          ProblemFilters.exclude[InheritedNewAbstractMethodProblem]("akka.stream.Graph.traversalBuilder"),
+          ProblemFilters.exclude[InheritedNewAbstractMethodProblem]("akka.stream.Graph.named"),
+          ProblemFilters.exclude[InheritedNewAbstractMethodProblem]("akka.stream.Graph.addAttributes"),
+          ProblemFilters.exclude[InheritedNewAbstractMethodProblem]("akka.stream.Graph.async")
       ),
       "2.5.1" -> Seq(
-          
+        // #22794 watchWith
+        ProblemFilters.exclude[ReversedMissingMethodProblem]("akka.actor.ActorContext.watchWith"),
+        ProblemFilters.exclude[ReversedMissingMethodProblem]("akka.actor.dungeon.DeathWatch.watchWith"),
+        ProblemFilters.exclude[ReversedMissingMethodProblem]("akka.actor.dungeon.DeathWatch.akka$actor$dungeon$DeathWatch$$watching"),
+        ProblemFilters.exclude[ReversedMissingMethodProblem]("akka.actor.dungeon.DeathWatch.akka$actor$dungeon$DeathWatch$$watching_="),
+
         // #22868 store shards
         ProblemFilters.exclude[DirectMissingMethodProblem]("akka.cluster.sharding.DDataShardCoordinator.sendUpdate"),
         ProblemFilters.exclude[DirectMissingMethodProblem]("akka.cluster.sharding.DDataShardCoordinator.waitingForUpdate"),
@@ -1200,19 +1222,6 @@
         ProblemFilters.exclude[DirectMissingMethodProblem]("akka.cluster.sharding.DDataShardCoordinator.waitingForState"),
         ProblemFilters.exclude[DirectMissingMethodProblem]("akka.cluster.sharding.DDataShardCoordinator.this"),
           
-<<<<<<< HEAD
-          ProblemFilters.exclude[InheritedNewAbstractMethodProblem]("akka.stream.Graph.traversalBuilder"),
-          ProblemFilters.exclude[InheritedNewAbstractMethodProblem]("akka.stream.Graph.named"),
-          ProblemFilters.exclude[InheritedNewAbstractMethodProblem]("akka.stream.Graph.addAttributes"),
-          ProblemFilters.exclude[InheritedNewAbstractMethodProblem]("akka.stream.Graph.async")
-      ),
-      "2.5.1" -> Seq(
-        // #22794 watchWith
-        ProblemFilters.exclude[ReversedMissingMethodProblem]("akka.actor.ActorContext.watchWith"),
-        ProblemFilters.exclude[ReversedMissingMethodProblem]("akka.actor.dungeon.DeathWatch.watchWith"),
-        ProblemFilters.exclude[ReversedMissingMethodProblem]("akka.actor.dungeon.DeathWatch.akka$actor$dungeon$DeathWatch$$watching"),
-        ProblemFilters.exclude[ReversedMissingMethodProblem]("akka.actor.dungeon.DeathWatch.akka$actor$dungeon$DeathWatch$$watching_=")
-=======
         // #21213 Feature request: Let BackoffSupervisor reply to messages when its child is stopped
         ProblemFilters.exclude[DirectMissingMethodProblem]("akka.pattern.BackoffSupervisor.this"),
         ProblemFilters.exclude[DirectMissingMethodProblem]("akka.pattern.BackoffOptionsImpl.copy"),
@@ -1222,7 +1231,6 @@
         ProblemFilters.exclude[DirectMissingMethodProblem]("akka.pattern.BackoffOnRestartSupervisor.this"),
         ProblemFilters.exclude[ReversedMissingMethodProblem]("akka.pattern.HandleBackoff.replyWhileStopped"),
         ProblemFilters.exclude[ReversedMissingMethodProblem]("akka.pattern.BackoffOptions.withReplyWhileStopped")
->>>>>>> 86aa42cf
       )
     )
 
