/*
 * Copyright (C) 2016-2020 Lightbend Inc. <https://www.lightbend.com>
 */

package akka.persistence.typed.internal

import scala.annotation.tailrec
import scala.collection.immutable

import akka.actor.UnhandledMessage
import akka.actor.typed.Behavior
import akka.actor.typed.Signal
import akka.actor.typed.internal.PoisonPill
import akka.actor.typed.scaladsl.{ AbstractBehavior, ActorContext, Behaviors, LoggerOps }
import akka.annotation.{ InternalApi, InternalStableApi }
import akka.persistence.DeleteMessagesFailure
import akka.persistence.DeleteMessagesSuccess
import akka.persistence.DeleteSnapshotFailure
import akka.persistence.DeleteSnapshotSuccess
import akka.persistence.DeleteSnapshotsFailure
import akka.persistence.DeleteSnapshotsSuccess
import akka.persistence.JournalProtocol
import akka.persistence.JournalProtocol._
import akka.persistence.PersistentRepr
import akka.persistence.SaveSnapshotFailure
import akka.persistence.SaveSnapshotSuccess
import akka.persistence.SnapshotProtocol
import akka.persistence.journal.Tagged
import akka.persistence.typed.DeleteEventsCompleted
import akka.persistence.typed.DeleteEventsFailed
import akka.persistence.typed.DeleteSnapshotsCompleted
import akka.persistence.typed.DeleteSnapshotsFailed
import akka.persistence.typed.DeletionTarget
import akka.persistence.typed.EventRejectedException
import akka.persistence.typed.SnapshotCompleted
import akka.persistence.typed.SnapshotFailed
import akka.persistence.typed.SnapshotMetadata
import akka.persistence.typed.SnapshotSelectionCriteria
import akka.persistence.typed.internal.EventSourcedBehaviorImpl.GetState
import akka.persistence.typed.internal.Running.WithSeqNrAccessible
import akka.persistence.typed.scaladsl.Effect
import akka.util.unused

/**
 * INTERNAL API
 *
 * Conceptually fourth (of four) -- also known as 'final' or 'ultimate' -- form of EventSourcedBehavior.
 *
 * In this phase recovery has completed successfully and we continue handling incoming commands,
 * as well as persisting new events as dictated by the user handlers.
 *
 * This behavior operates in three phases (also behaviors):
 * - HandlingCommands - where the command handler is invoked for incoming commands
 * - PersistingEvents - where incoming commands are stashed until persistence completes
 * - storingSnapshot - where incoming commands are stashed until snapshot storage completes
 *
 * This is implemented as such to avoid creating many EventSourced Running instances,
 * which perform the Persistence extension lookup on creation and similar things (config lookup)
 *
 * See previous [[ReplayingEvents]].
 */
@InternalApi
private[akka] object Running {

  trait WithSeqNrAccessible {
    def currentSequenceNumber: Long
  }

  final case class RunningState[State](seqNr: Long, state: State, receivedPoisonPill: Boolean) {

    def nextSequenceNr(): RunningState[State] =
      copy(seqNr = seqNr + 1)

    def updateLastSequenceNr(persistent: PersistentRepr): RunningState[State] =
      if (persistent.sequenceNr > seqNr) copy(seqNr = persistent.sequenceNr) else this

    def applyEvent[C, E](setup: BehaviorSetup[C, E, State], event: E): RunningState[State] = {
      val updated = setup.eventHandler(state, event)
      copy(state = updated)
    }
  }

  def apply[C, E, S](setup: BehaviorSetup[C, E, S], state: RunningState[S]): Behavior[InternalProtocol] = {
    val running = new Running(setup.setMdcPhase(PersistenceMdc.RunningCmds))
    new running.HandlingCommands(state)
  }
}

// ===============================================

/** INTERNAL API */
@InternalApi private[akka] final class Running[C, E, S](override val setup: BehaviorSetup[C, E, S])
    extends JournalInteractions[C, E, S]
    with SnapshotInteractions[C, E, S]
    with StashManagement[C, E, S] {
  import BehaviorSetup._
  import InternalProtocol._
  import Running.RunningState
<<<<<<< HEAD
=======

  // Needed for WithSeqNrAccessible, when unstashing
  private var _currentSequenceNumber = 0L
>>>>>>> 44250054

  final class HandlingCommands(state: RunningState[S])
      extends AbstractBehavior[InternalProtocol](setup.context)
      with WithSeqNrAccessible {

    _currentSequenceNumber = state.seqNr

    def onMessage(msg: InternalProtocol): Behavior[InternalProtocol] = msg match {
      case IncomingCommand(c: C @unchecked) => onCommand(state, c)
      case JournalResponse(r)               => onDeleteEventsJournalResponse(r, state.state)
      case SnapshotterResponse(r)           => onDeleteSnapshotResponse(r, state.state)
      case get: GetState[S @unchecked]      => onGetState(get)
      case _                                => Behaviors.unhandled
    }

    override def onSignal: PartialFunction[Signal, Behavior[InternalProtocol]] = {
      case PoisonPill =>
        if (isInternalStashEmpty && !isUnstashAllInProgress) Behaviors.stopped
        else new HandlingCommands(state.copy(receivedPoisonPill = true))
      case signal =>
        if (setup.onSignal(state.state, signal, catchAndLog = false)) this
        else Behaviors.unhandled
    }

    def onCommand(state: RunningState[S], cmd: C): Behavior[InternalProtocol] = {
      val effect = setup.commandHandler(state.state, cmd)
      applyEffects(cmd, state, effect.asInstanceOf[EffectImpl[E, S]]) // TODO can we avoid the cast?
    }

    // Used by EventSourcedBehaviorTestKit to retrieve the state.
    def onGetState(get: GetState[S]): Behavior[InternalProtocol] = {
      get.replyTo ! state.state
      this
    }

    @tailrec def applyEffects(
        msg: Any,
        state: RunningState[S],
        effect: Effect[E, S],
        sideEffects: immutable.Seq[SideEffect[S]] = Nil): Behavior[InternalProtocol] = {
      if (setup.log.isDebugEnabled && !effect.isInstanceOf[CompositeEffect[_, _]])
        setup.log.debugN(
          s"Handled command [{}], resulting effect: [{}], side effects: [{}]",
          msg.getClass.getName,
          effect,
          sideEffects.size)

      effect match {
        case CompositeEffect(eff, currentSideEffects) =>
          // unwrap and accumulate effects
          applyEffects(msg, state, eff, currentSideEffects ++ sideEffects)

        case Persist(event) =>
          // apply the event before persist so that validation exception is handled before persisting
          // the invalid event, in case such validation is implemented in the event handler.
          // also, ensure that there is an event handler for each single event
          _currentSequenceNumber = state.seqNr + 1
          val newState = state.applyEvent(setup, event)

          val eventToPersist = adaptEvent(event)
          val eventAdapterManifest = setup.eventAdapter.manifest(event)

          val newState2 = internalPersist(setup.context, msg, newState, eventToPersist, eventAdapterManifest)

          val shouldSnapshotAfterPersist = setup.shouldSnapshot(newState2.state, event, newState2.seqNr)

          persistingEvents(newState2, state, numberOfEvents = 1, shouldSnapshotAfterPersist, sideEffects)

        case PersistAll(events) =>
          if (events.nonEmpty) {
            // apply the event before persist so that validation exception is handled before persisting
            // the invalid event, in case such validation is implemented in the event handler.
            // also, ensure that there is an event handler for each single event
            _currentSequenceNumber = state.seqNr
            val (newState, shouldSnapshotAfterPersist) = events.foldLeft((state, NoSnapshot: SnapshotAfterPersist)) {
              case ((currentState, snapshot), event) =>
                _currentSequenceNumber += 1
                val shouldSnapshot =
                  if (snapshot == NoSnapshot) setup.shouldSnapshot(currentState.state, event, _currentSequenceNumber)
                  else snapshot
                (currentState.applyEvent(setup, event), shouldSnapshot)
            }

            val eventsToPersist = events.map(evt => (adaptEvent(evt), setup.eventAdapter.manifest(evt)))

            val newState2 = internalPersistAll(setup.context, msg, newState, eventsToPersist)

            persistingEvents(newState2, state, events.size, shouldSnapshotAfterPersist, sideEffects)

          } else {
            // run side-effects even when no events are emitted
            tryUnstashOne(applySideEffects(sideEffects, state))
          }

        case _: PersistNothing.type =>
          tryUnstashOne(applySideEffects(sideEffects, state))

        case _: Unhandled.type =>
          import akka.actor.typed.scaladsl.adapter._
          setup.context.system.toClassic.eventStream
            .publish(UnhandledMessage(msg, setup.context.system.toClassic.deadLetters, setup.context.self.toClassic))
          tryUnstashOne(applySideEffects(sideEffects, state))

        case _: Stash.type =>
          stashUser(IncomingCommand(msg))
          tryUnstashOne(applySideEffects(sideEffects, state))
      }
    }

    def adaptEvent(event: E): Any = {
      val tags = setup.tagger(event)
      val adaptedEvent = setup.eventAdapter.toJournal(event)
      if (tags.isEmpty)
        adaptedEvent
      else
        Tagged(adaptedEvent, tags)
    }

    setup.setMdcPhase(PersistenceMdc.RunningCmds)

    override def currentSequenceNumber: Long =
      _currentSequenceNumber
  }

  // ===============================================

  def persistingEvents(
      state: RunningState[S],
      visibleState: RunningState[S], // previous state until write success
      numberOfEvents: Int,
      shouldSnapshotAfterPersist: SnapshotAfterPersist,
      sideEffects: immutable.Seq[SideEffect[S]]): Behavior[InternalProtocol] = {
    setup.setMdcPhase(PersistenceMdc.PersistingEvents)
    new PersistingEvents(state, visibleState, numberOfEvents, shouldSnapshotAfterPersist, sideEffects)
  }

  /** INTERNAL API */
  @InternalApi private[akka] class PersistingEvents(
      var state: RunningState[S],
      var visibleState: RunningState[S], // previous state until write success
      numberOfEvents: Int,
      shouldSnapshotAfterPersist: SnapshotAfterPersist,
      var sideEffects: immutable.Seq[SideEffect[S]],
      persistStartTime: Long = System.nanoTime())
      extends AbstractBehavior[InternalProtocol](setup.context)
      with WithSeqNrAccessible {

    private var eventCounter = 0

    override def onMessage(msg: InternalProtocol): Behavior[InternalProtocol] = {
      msg match {
        case JournalResponse(r)                => onJournalResponse(r)
        case in: IncomingCommand[C @unchecked] => onCommand(in)
        case get: GetState[S @unchecked]       => stashInternal(get)
        case SnapshotterResponse(r)            => onDeleteSnapshotResponse(r, visibleState.state)
        case RecoveryTickEvent(_)              => Behaviors.unhandled
        case RecoveryPermitGranted             => Behaviors.unhandled
      }
    }

    def onCommand(cmd: IncomingCommand[C]): Behavior[InternalProtocol] = {
      if (state.receivedPoisonPill) {
        if (setup.settings.logOnStashing)
          setup.log.debug("Discarding message [{}], because actor is to be stopped.", cmd)
        Behaviors.unhandled
      } else {
        stashInternal(cmd)
      }
    }

    final def onJournalResponse(response: Response): Behavior[InternalProtocol] = {
      if (setup.log.isDebugEnabled) {
        setup.log.debug2(
          "Received Journal response: {} after: {} nanos",
          response,
          System.nanoTime() - persistStartTime)
      }

      def onWriteResponse(p: PersistentRepr): Behavior[InternalProtocol] = {
        state = state.updateLastSequenceNr(p)
        eventCounter += 1

        onWriteSuccess(setup.context, p)

        // only once all things are applied we can revert back
        if (eventCounter < numberOfEvents) {
          onWriteDone(setup.context, p)
          this
        } else {
          visibleState = state
          if (shouldSnapshotAfterPersist == NoSnapshot || state.state == null) {
            val newState = applySideEffects(sideEffects, state)

            onWriteDone(setup.context, p)

            tryUnstashOne(newState)
          } else {
            internalSaveSnapshot(state)
            new StoringSnapshot(state, sideEffects, shouldSnapshotAfterPersist)
          }
        }
      }

      response match {
        case WriteMessageSuccess(p, id) =>
          if (id == setup.writerIdentity.instanceId)
            onWriteResponse(p)
          else this

        case WriteMessageRejected(p, cause, id) =>
          if (id == setup.writerIdentity.instanceId) {
            onWriteRejected(setup.context, cause, p)
            throw new EventRejectedException(setup.persistenceId, p.sequenceNr, cause)
          } else this

        case WriteMessageFailure(p, cause, id) =>
          if (id == setup.writerIdentity.instanceId) {
            onWriteFailed(setup.context, cause, p)
            throw new JournalFailureException(setup.persistenceId, p.sequenceNr, p.payload.getClass.getName, cause)
          } else this

        case WriteMessagesSuccessful =>
          // ignore
          this

        case WriteMessagesFailed(_, _) =>
          // ignore
          this // it will be stopped by the first WriteMessageFailure message; not applying side effects

        case _ =>
          onDeleteEventsJournalResponse(response, visibleState.state)
      }
    }

    override def onSignal: PartialFunction[Signal, Behavior[InternalProtocol]] = {
      case PoisonPill =>
        // wait for journal responses before stopping
        state = state.copy(receivedPoisonPill = true)
        this
      case signal =>
        if (setup.onSignal(visibleState.state, signal, catchAndLog = false)) this
        else Behaviors.unhandled
    }

    override def currentSequenceNumber: Long = {
      _currentSequenceNumber
    }
  }

  // ===============================================

  /** INTERNAL API */
  @InternalApi private[akka] class StoringSnapshot(
      state: RunningState[S],
      sideEffects: immutable.Seq[SideEffect[S]],
      snapshotReason: SnapshotAfterPersist)
      extends AbstractBehavior[InternalProtocol](setup.context)
      with WithSeqNrAccessible {
    setup.setMdcPhase(PersistenceMdc.StoringSnapshot)

    def onCommand(cmd: IncomingCommand[C]): Behavior[InternalProtocol] = {
      if (state.receivedPoisonPill) {
        if (setup.settings.logOnStashing)
          setup.log.debug("Discarding message [{}], because actor is to be stopped.", cmd)
        Behaviors.unhandled
      } else {
        stashInternal(cmd)
      }
    }

    def onSaveSnapshotResponse(response: SnapshotProtocol.Response): Unit = {
      val signal = response match {
        case SaveSnapshotSuccess(meta) =>
          setup.log.debug(s"Persistent snapshot [{}] saved successfully", meta)
          if (snapshotReason == SnapshotWithRetention) {
            // deletion of old events and snapshots are triggered by the SaveSnapshotSuccess
            setup.retention match {
              case DisabledRetentionCriteria                          => // no further actions
              case s @ SnapshotCountRetentionCriteriaImpl(_, _, true) =>
                // deleteEventsOnSnapshot == true, deletion of old events
                val deleteEventsToSeqNr = s.deleteUpperSequenceNr(meta.sequenceNr)
                // snapshot deletion then happens on event deletion success in Running.onDeleteEventsJournalResponse
                internalDeleteEvents(meta.sequenceNr, deleteEventsToSeqNr)
              case s @ SnapshotCountRetentionCriteriaImpl(_, _, false) =>
                // deleteEventsOnSnapshot == false, deletion of old snapshots
                val deleteSnapshotsToSeqNr = s.deleteUpperSequenceNr(meta.sequenceNr)
                internalDeleteSnapshots(s.deleteLowerSequenceNr(deleteSnapshotsToSeqNr), deleteSnapshotsToSeqNr)
            }
          }

          Some(SnapshotCompleted(SnapshotMetadata.fromClassic(meta)))

        case SaveSnapshotFailure(meta, error) =>
          setup.log.warn2("Failed to save snapshot given metadata [{}] due to: {}", meta, error.getMessage)
          Some(SnapshotFailed(SnapshotMetadata.fromClassic(meta), error))

        case _ =>
          None
      }

      signal match {
        case Some(signal) =>
          setup.log.debug("Received snapshot response [{}].", response)
          if (setup.onSignal(state.state, signal, catchAndLog = false)) {
            setup.log.debug("Emitted signal [{}].", signal)
          }
        case None =>
          setup.log.debug("Received snapshot response [{}], no signal emitted.", response)
      }
    }

    def onMessage(msg: InternalProtocol): Behavior[InternalProtocol] = msg match {
      case cmd: IncomingCommand[C] @unchecked =>
        onCommand(cmd)
      case JournalResponse(r) =>
        onDeleteEventsJournalResponse(r, state.state)
      case SnapshotterResponse(response) =>
        response match {
          case _: SaveSnapshotSuccess | _: SaveSnapshotFailure =>
            onSaveSnapshotResponse(response)
            tryUnstashOne(applySideEffects(sideEffects, state))
          case _ =>
            onDeleteSnapshotResponse(response, state.state)
        }
      case get: GetState[S @unchecked] =>
        stashInternal(get)
      case _ =>
        Behaviors.unhandled
    }

    override def onSignal: PartialFunction[Signal, Behavior[InternalProtocol]] = {
      case PoisonPill =>
        // wait for snapshot response before stopping
        new StoringSnapshot(state.copy(receivedPoisonPill = true), sideEffects, snapshotReason)
      case signal =>
        if (setup.onSignal(state.state, signal, catchAndLog = false))
          Behaviors.same
        else
          Behaviors.unhandled
    }

    override def currentSequenceNumber: Long =
      _currentSequenceNumber
  }

  // --------------------------

  def applySideEffects(effects: immutable.Seq[SideEffect[S]], state: RunningState[S]): Behavior[InternalProtocol] = {
    var behavior: Behavior[InternalProtocol] = new HandlingCommands(state)
    val it = effects.iterator

    // if at least one effect results in a `stop`, we need to stop
    // manual loop implementation to avoid allocations and multiple scans
    while (it.hasNext) {
      val effect = it.next()
      behavior = applySideEffect(effect, state, behavior)
    }

    if (state.receivedPoisonPill && isInternalStashEmpty && !isUnstashAllInProgress)
      Behaviors.stopped
    else
      behavior
  }

  def applySideEffect(
      effect: SideEffect[S],
      state: RunningState[S],
      behavior: Behavior[InternalProtocol]): Behavior[InternalProtocol] = {
    effect match {
      case _: Stop.type @unchecked =>
        Behaviors.stopped

      case _: UnstashAll.type @unchecked =>
        unstashAll()
        behavior

      case callback: Callback[_] =>
        callback.sideEffect(state.state)
        behavior

      case _ =>
        throw new IllegalArgumentException(s"Unsupported side effect detected [${effect.getClass.getName}]")
    }
  }

  /**
   * Handle journal responses for non-persist events workloads.
   * These are performed in the background and may happen in all phases.
   */
  def onDeleteEventsJournalResponse(response: JournalProtocol.Response, state: S): Behavior[InternalProtocol] = {
    val signal = response match {
      case DeleteMessagesSuccess(toSequenceNr) =>
        setup.log.debug("Persistent events to sequenceNr [{}] deleted successfully.", toSequenceNr)
        setup.retention match {
          case DisabledRetentionCriteria             => // no further actions
          case s: SnapshotCountRetentionCriteriaImpl =>
            // The reason for -1 is that a snapshot at the exact toSequenceNr is still useful and the events
            // after that can be replayed after that snapshot, but replaying the events after toSequenceNr without
            // starting at the snapshot at toSequenceNr would be invalid.
            val deleteSnapshotsToSeqNr = toSequenceNr - 1
            internalDeleteSnapshots(s.deleteLowerSequenceNr(deleteSnapshotsToSeqNr), deleteSnapshotsToSeqNr)
        }
        Some(DeleteEventsCompleted(toSequenceNr))
      case DeleteMessagesFailure(e, toSequenceNr) =>
        Some(DeleteEventsFailed(toSequenceNr, e))
      case _ =>
        None
    }

    signal match {
      case Some(sig) =>
        if (setup.onSignal(state, sig, catchAndLog = false)) Behaviors.same else Behaviors.unhandled
      case None =>
        Behaviors.unhandled // unexpected journal response
    }
  }

  /**
   * Handle snapshot responses for non-persist events workloads.
   * These are performed in the background and may happen in all phases.
   */
  def onDeleteSnapshotResponse(response: SnapshotProtocol.Response, state: S): Behavior[InternalProtocol] = {
    val signal = response match {
      case DeleteSnapshotsSuccess(criteria) =>
        Some(DeleteSnapshotsCompleted(DeletionTarget.Criteria(SnapshotSelectionCriteria.fromClassic(criteria))))
      case DeleteSnapshotsFailure(criteria, error) =>
        Some(DeleteSnapshotsFailed(DeletionTarget.Criteria(SnapshotSelectionCriteria.fromClassic(criteria)), error))
      case DeleteSnapshotSuccess(meta) =>
        Some(DeleteSnapshotsCompleted(DeletionTarget.Individual(SnapshotMetadata.fromClassic(meta))))
      case DeleteSnapshotFailure(meta, error) =>
        Some(DeleteSnapshotsFailed(DeletionTarget.Individual(SnapshotMetadata.fromClassic(meta)), error))
      case _ =>
        None
    }

    signal match {
      case Some(sig) =>
        if (setup.onSignal(state, sig, catchAndLog = false)) Behaviors.same else Behaviors.unhandled
      case None =>
        Behaviors.unhandled // unexpected snapshot response
    }
  }

  @InternalStableApi
  private[akka] def onWriteFailed(
      @unused ctx: ActorContext[_],
      @unused reason: Throwable,
      @unused event: PersistentRepr): Unit = ()
  @InternalStableApi
  private[akka] def onWriteRejected(
      @unused ctx: ActorContext[_],
      @unused reason: Throwable,
      @unused event: PersistentRepr): Unit = ()
  @InternalStableApi
  private[akka] def onWriteSuccess(@unused ctx: ActorContext[_], @unused event: PersistentRepr): Unit = ()
  @InternalStableApi
  private[akka] def onWriteDone(@unused ctx: ActorContext[_], @unused event: PersistentRepr): Unit = ()
}<|MERGE_RESOLUTION|>--- conflicted
+++ resolved
@@ -96,12 +96,9 @@
   import BehaviorSetup._
   import InternalProtocol._
   import Running.RunningState
-<<<<<<< HEAD
-=======
 
   // Needed for WithSeqNrAccessible, when unstashing
   private var _currentSequenceNumber = 0L
->>>>>>> 44250054
 
   final class HandlingCommands(state: RunningState[S])
       extends AbstractBehavior[InternalProtocol](setup.context)
