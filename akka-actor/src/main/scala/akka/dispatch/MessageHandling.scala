--- conflicted
+++ resolved
@@ -72,13 +72,8 @@
   /**
    * Attaches the specified actor instance to this dispatcher
    */
-<<<<<<< HEAD
-  final def attach(actor: ActorInstance) {
-    var promise = new ActorPromise(Timeout.never)(this)
-=======
   final def attach(actor: ActorInstance): Unit = {
     val promise = new ActorPromise(Timeout.never)(this)
->>>>>>> 5a9b6b18
     guard.lock.lock()
     try {
       register(actor)
